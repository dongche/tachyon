/*
 * Licensed to the University of California, Berkeley under one or more contributor license
 * agreements. See the NOTICE file distributed with this work for additional information regarding
 * copyright ownership. The ASF licenses this file to You under the Apache License, Version 2.0 (the
 * "License"); you may not use this file except in compliance with the License. You may obtain a
 * copy of the License at
 *
 * http://www.apache.org/licenses/LICENSE-2.0
 *
 * Unless required by applicable law or agreed to in writing, software distributed under the License
 * is distributed on an "AS IS" BASIS, WITHOUT WARRANTIES OR CONDITIONS OF ANY KIND, either express
 * or implied. See the License for the specific language governing permissions and limitations under
 * the License.
 */

package tachyon.worker.file;

import java.io.IOException;
import java.io.OutputStream;
import java.nio.channels.ReadableByteChannel;
import java.nio.channels.WritableByteChannel;
import java.util.List;
import java.util.Set;

import org.junit.Assert;
import org.junit.Test;
import org.junit.runner.RunWith;
import org.mockito.Mockito;
import org.mockito.internal.util.reflection.Whitebox;
import org.powermock.api.mockito.PowerMockito;
import org.powermock.core.classloader.annotations.PrepareForTest;
import org.powermock.modules.junit4.PowerMockRunner;

import com.google.common.collect.Lists;
import com.google.common.collect.Sets;

import tachyon.Constants;
import tachyon.Sessions;
import tachyon.conf.TachyonConf;
import tachyon.exception.InvalidWorkerStateException;
import tachyon.thrift.FileInfo;
import tachyon.underfs.UnderFileSystem;
import tachyon.util.io.BufferUtils;
import tachyon.util.io.PathUtils;
import tachyon.worker.block.BlockWorker;
import tachyon.worker.block.io.BlockReader;

/**
 * Tests {@link FileDataManager}.
 */
@RunWith(PowerMockRunner.class)
@PrepareForTest({BlockWorker.class, BufferUtils.class})
public final class FileDataManagerTest {

  /**
   * Tests that a file gets persisted.
   *
   * @throws Exception when the Whitebox fails
   */
  @Test
  @SuppressWarnings("unchecked")
  public void persistFileTest() throws Exception {
    long fileId = 1;
    List<Long> blockIds = Lists.newArrayList(1L, 2L);

    // mock block worker
    BlockWorker blockWorker = Mockito.mock(BlockWorker.class);
    FileInfo fileInfo = new FileInfo();
<<<<<<< HEAD
    fileInfo.setPath("test");
    Mockito.when(blockDataManager.getFileInfo(fileId)).thenReturn(fileInfo);
=======
    fileInfo.path = "test";
    Mockito.when(blockWorker.getFileInfo(fileId)).thenReturn(fileInfo);
>>>>>>> 5ccd2ada
    BlockReader reader = Mockito.mock(BlockReader.class);
    for (long blockId : blockIds) {
      Mockito.when(blockWorker.lockBlock(Sessions.CHECKPOINT_SESSION_ID, blockId))
          .thenReturn(blockId);
      Mockito
          .when(blockWorker.readBlockRemote(Sessions.CHECKPOINT_SESSION_ID, blockId, blockId))
          .thenReturn(reader);
    }

    FileDataManager manager = new FileDataManager(blockWorker);

    // mock ufs
    UnderFileSystem ufs = Mockito.mock(UnderFileSystem.class);
    String ufsRoot = new TachyonConf().get(Constants.UNDERFS_ADDRESS);
    Mockito.when(ufs.exists(ufsRoot)).thenReturn(true);
    Whitebox.setInternalState(manager, "mUfs", ufs);
    OutputStream outputStream = Mockito.mock(OutputStream.class);

    // mock BufferUtils
    PowerMockito.mockStatic(BufferUtils.class);

    String dstPath = PathUtils.concatPath(ufsRoot, fileInfo.getPath());
    Mockito.when(ufs.create(dstPath)).thenReturn(outputStream);

    manager.persistFile(fileId, blockIds);

    // verify file persisted
    Set<Long> persistedFiles = (Set<Long>) Whitebox.getInternalState(manager, "mPersistedFiles");
    Assert.assertEquals(Sets.newHashSet(fileId), persistedFiles);

    // verify fastCopy called twice, once per block
    PowerMockito.verifyStatic(Mockito.times(2));
    BufferUtils.fastCopy(Mockito.any(ReadableByteChannel.class),
        Mockito.any(WritableByteChannel.class));

    // verify the file is not needed for another persistence
    Assert.assertFalse(manager.needPersistence(fileId));
  }

  /**
   * Tests that persisted file are cleared in the manager.
   */
  @Test
  @SuppressWarnings("unchecked")
  public void clearPersistedFilesTest() {
    BlockWorker blockWorker = Mockito.mock(BlockWorker.class);
    FileDataManager manager = new FileDataManager(blockWorker);
    Set<Long> persistedFiles = Sets.newHashSet(1L, 2L);

    Whitebox.setInternalState(manager, "mPersistedFiles", Sets.newHashSet(persistedFiles));
    List<Long> poppedList = manager.getPersistedFiles();
    Assert.assertEquals(persistedFiles, Sets.newHashSet(poppedList));

    // verify persisted files cleared in the manager
    poppedList.remove(2L);
    manager.clearPersistedFiles(poppedList);
    persistedFiles = (Set<Long>) Whitebox.getInternalState(manager, "mPersistedFiles");
    Assert.assertEquals(Sets.newHashSet(2L), persistedFiles);
  }

  /**
   * Tests that the correct error message is provided when persisting a file fails.
   *
   * @throws Exception when the Whitebox fails
   */
  @Test
  public void errorHandlingTest() throws Exception {
    long fileId = 1;
    List<Long> blockIds = Lists.newArrayList(1L, 2L);

    // mock block worker
    BlockWorker blockWorker = Mockito.mock(BlockWorker.class);
    FileInfo fileInfo = new FileInfo();
<<<<<<< HEAD
    fileInfo.setPath("test");
    Mockito.when(blockDataManager.getFileInfo(fileId)).thenReturn(fileInfo);
=======
    fileInfo.path = "test";
    Mockito.when(blockWorker.getFileInfo(fileId)).thenReturn(fileInfo);
>>>>>>> 5ccd2ada
    for (long blockId : blockIds) {
      Mockito.when(blockWorker.lockBlock(Sessions.CHECKPOINT_SESSION_ID, blockId))
          .thenReturn(blockId);
      Mockito.doThrow(new InvalidWorkerStateException("invalid worker")).when(blockWorker)
          .readBlockRemote(Sessions.CHECKPOINT_SESSION_ID, blockId, blockId);
    }

    FileDataManager manager = new FileDataManager(blockWorker);

    // mock ufs
    UnderFileSystem ufs = Mockito.mock(UnderFileSystem.class);
    String ufsRoot = new TachyonConf().get(Constants.UNDERFS_ADDRESS);
    Mockito.when(ufs.exists(ufsRoot)).thenReturn(true);
    Whitebox.setInternalState(manager, "mUfs", ufs);
    OutputStream outputStream = Mockito.mock(OutputStream.class);

    // mock BufferUtils
    PowerMockito.mockStatic(BufferUtils.class);
    String dstPath = PathUtils.concatPath(ufsRoot, fileInfo.getPath());
    Mockito.when(ufs.create(dstPath)).thenReturn(outputStream);

    try {
      manager.persistFile(fileId, blockIds);
      Assert.fail("the persist should fail");
    } catch (IOException e) {
      Assert.assertEquals("the blocks of file1 are failed to persist\n"
          + "tachyon.exception.InvalidWorkerStateException: invalid worker\n", e.getMessage());
      // verify the locks are all unlocked
      Mockito.verify(blockWorker).unlockBlock(1L);
      Mockito.verify(blockWorker).unlockBlock(2L);
    }
  }
}<|MERGE_RESOLUTION|>--- conflicted
+++ resolved
@@ -66,13 +66,8 @@
     // mock block worker
     BlockWorker blockWorker = Mockito.mock(BlockWorker.class);
     FileInfo fileInfo = new FileInfo();
-<<<<<<< HEAD
-    fileInfo.setPath("test");
-    Mockito.when(blockDataManager.getFileInfo(fileId)).thenReturn(fileInfo);
-=======
     fileInfo.path = "test";
     Mockito.when(blockWorker.getFileInfo(fileId)).thenReturn(fileInfo);
->>>>>>> 5ccd2ada
     BlockReader reader = Mockito.mock(BlockReader.class);
     for (long blockId : blockIds) {
       Mockito.when(blockWorker.lockBlock(Sessions.CHECKPOINT_SESSION_ID, blockId))
@@ -146,13 +141,8 @@
     // mock block worker
     BlockWorker blockWorker = Mockito.mock(BlockWorker.class);
     FileInfo fileInfo = new FileInfo();
-<<<<<<< HEAD
-    fileInfo.setPath("test");
-    Mockito.when(blockDataManager.getFileInfo(fileId)).thenReturn(fileInfo);
-=======
     fileInfo.path = "test";
     Mockito.when(blockWorker.getFileInfo(fileId)).thenReturn(fileInfo);
->>>>>>> 5ccd2ada
     for (long blockId : blockIds) {
       Mockito.when(blockWorker.lockBlock(Sessions.CHECKPOINT_SESSION_ID, blockId))
           .thenReturn(blockId);
