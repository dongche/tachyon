--- conflicted
+++ resolved
@@ -72,18 +72,6 @@
       "id":1
     }
   },
-<<<<<<< HEAD
-=======
-  "ADD_CHECKPOINT":{
-    "mSequenceNumber":1945,
-    "mType":"ADD_CHECKPOINT",
-    "mParameters":{
-      "opTimeMs":1409349750338,
-      "length":256,
-      "id":1
-    }
-  },
->>>>>>> 1f61dfef
   "COMPLETE_FILE":{
     "mSequenceNumber":1945,
     "mType":"COMPLETE_FILE",
