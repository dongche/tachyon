---
layout: global
title: Configuration Settings
group: Features
priority: 1
---

* Table of Contents
{:toc}

There are two types of configuration parameters for Tachyon:

1. [Configuration properties](#configuration-properties) are used to configure the runtime settings
of Tachyon system, and
2. [System environment properties](#system-environment-properties) control the Java VM options to
run Tachyon as well as some basic very setting.

# Configuration properties

On startup, Tachyon loads the default (and optionally a site specific) configuration properties file
to set the configuration properties.

1. The default values of configuration properties of Tachyon are defined in
`tachyon-default.properties`. This file can be found in Tachyon source tree and is typically
distributed with Tachyon binaries. We do not recommend beginner users to edit this file directly.

2. Each site deployment and application client can also override the default property values via
`tachyon-site.properties` file. Note that, this file **must be in the classpath** of the Java VM in
which Tachyon is running. The easiest way is to put the site properties file in directory
`$TACHYON_HOME/conf`.

All Tachyon configuration properties fall into one of the five categories:
[Common](#common-configuration) (shared by Master and Worker),
[Master specific](#master-configuration), [Worker specific](#worker-configuration), and
[User specific](#user-configuration), and [Cluster specific](#cluster-management) (used for running
Tachyon with cluster managers like Mesos and YARN).

## Common Configuration

The common configuration contains constants shared by different components.

<table class="table table-striped">
<tr><th>Property Name</th><th>Default</th><th>Meaning</th></tr>
<tr>
  <td>tachyon.debug</td>
  <td>false</td>
  <td>Set to true to enable debug mode which has additional logging and info in the Web UI.</td>
</tr>
<tr>
  <td>tachyon.home</td>
  <td>/mnt/tachyon_default_home</td>
  <td>Tachyon installation folder.</td>
</tr>
<tr>
  <td>tachyon.logs.dir</td>
  <td>${tachyon.home}/logs</td>
  <td>The path to store log files.</td>
</tr>
<tr>
<<<<<<< HEAD
  <td>tachyon.keyvalue.enabled</td>
  <td>false</td>
  <td>Whether the key-value service is enabled.</td>
</tr>
<tr>
  <td>tachyon.keyvalue.partition.size.bytes.max</td>
  <td>512MB</td>
  <td>Maximum allowable size (in bytes) of a single key-value partition in a store. This value
  should be no larger than the block size (tachyon.user.block.size.bytes.default)</td>
</tr>
<tr>
  <td>tachyon.max.columns</td>
  <td>1000</td>
  <td>Maximum number of columns allowed in RawTable, must be set on the client and server side.</td>
</tr>
<tr>
  <td>tachyon.max.table.metadata.bytes</td>
  <td>5MB</td>
  <td>Maximum allowable size (in bytes) of RawTable metadata, must be set on the server side.</td>
</tr>
<tr>
=======
>>>>>>> a69c3655
  <td>tachyon.metrics.conf.file</td>
  <td>${tachyon.home}/conf/metrics.properties</td>
  <td>The file path of the metrics system configuration file. By default it is `metrics.properties`
  in the `conf` directory.</td>
</tr>
<tr>
  <td>tachyon.network.host.resolution.&#8203;timeout.ms</td>
  <td>5000</td>
  <td>During startup of the Master and Worker processes Tachyon needs to ensure that they are
    listening on externally resolvable and reachable host names.  To do this, Tachyon will
    automatically attempt to select an appropriate host name if one was not explicitly specified.
    This represents the maximum amount of time spent waiting to determine if a candidate host name
    is resolvable over the network.</td>
</tr>
<tr>
  <td>tachyon.test.mode</td>
  <td>false</td>
  <td>Flag used only during tests to allow special behavior.</td>
</tr>
<tr>
  <td>tachyon.underfs.address</td>
  <td>${tachyon.home}/underFSStorage</td>
  <td>Tachyon folder in the underlayer file system.</td>
</tr>
<tr>
  <td>tachyon.underfs.glusterfs.impl</td>
  <td>org.apache.hadoop.fs.glusterfs.&#8203;GlusterFileSystem</td>
  <td>Glusterfs hook with hadoop.</td>
</tr>
<tr>
  <td>tachyon.underfs.glusterfs.mapred.&#8203;system.dir</td>
  <td>glusterfs:///mapred/system</td>
  <td>Optionally, specify subdirectory under GlusterFS for intermediary MapReduce data.</td>
</tr>
<tr>
  <td>tachyon.underfs.hdfs.configuration</td>
  <td>${tachyon.home}/conf/core-site.xml</td>
  <td>Location of the hdfs configuration file.</td>
</tr>
<tr>
  <td>tachyon.underfs.hdfs.impl</td>
  <td>org.apache.hadoop.hdfs.&#8203;DistributedFileSystem</td>
  <td>The implementation class of the HDFS as the under storage system.</td>
</tr>
<tr>
  <td>tachyon.underfs.hdfs.prefixes</td>
  <td>hdfs://,glusterfs:///</td>
  <td>Optionally, specify which prefixes should run through the Apache Hadoop implementation of
    UnderFileSystem. The delimiter is any whitespace and/or ','.</td>
</tr>
<tr>
  <td>tachyon.underfs.s3.proxy.host</td>
  <td>No default</td>
  <td>Optionally, specify a proxy host for communicating with S3.</td>
</tr>
<tr>
  <td>tachyon.underfs.s3.proxy.https.only</td>
  <td>true</td>
  <td>If using a proxy to communicate with S3, determine whether to talk to the proxy using https.</td>
</tr>
<tr>
  <td>tachyon.underfs.s3.proxy.port</td>
  <td>No default</td>
  <td>Optionally, specify a proxy port for communicating with S3.</td>
</tr>
<tr>
  <td>tachyon.web.resources</td>
  <td>${tachyon.home}/servers/src/main/webapp</td>
  <td>Path to the web application resources.</td>
</tr>
<tr>
  <td>tachyon.web.threads</td>
  <td>1</td>
  <td>How many threads to use for the web server.</td>
</tr>
<tr>
  <td>tachyon.zookeeper.election.path</td>
  <td>/election</td>
  <td>Election folder in ZooKeeper.</td>
</tr>
<tr>
  <td>tachyon.zookeeper.enabled</td>
  <td>false</td>
  <td>If true, setup master fault tolerant mode using ZooKeeper.</td>
</tr>
<tr>
  <td>tachyon.zookeeper.leader.path</td>
  <td>/leader</td>
  <td>Leader folder in ZooKeeper.</td>
</tr>
<tr>
  <td>tachyon.zookeeper.leader.inquiry.retry</td>
  <td>10</td>
  <td>The number of retries to inquire leader from ZooKeeper.</td>
</tr>
</table>

## Master Configuration

The master configuration specifies information regarding the master node, such as the address and
the port number.

<table class="table table-striped">
<tr><th>Property Name</th><th>Default</th><th>Meaning</th></tr>
<tr>
  <td>tachyon.master.bind.host</td>
  <td>0.0.0.0</td>
  <td>The hostname that Tachyon master binds to. See <a href="#configure-multihomed-networks">multi-homed networks</a></td>
</tr>
<tr>
  <td>tachyon.master.heartbeat.interval.ms</td>
  <td>1000</td>
  <td>The interval (in milliseconds) between Tachyon master's heartbeats</td>
</tr>
<tr>
  <td>tachyon.master.hostname</td>
  <td>localhost</td>
  <td>The hostname of Tachyon master.</td>
</tr>
<tr>
  <td>tachyon.master.format.file_prefix</td>
  <td>"_format_"</td>
  <td>The file prefix of the file generated in the journal directory when the journal is
    formatted. The master will search for a file with this prefix when determining of the journal
    was once formatted.</td>
</tr>
<tr>
  <td>tachyon.master.journal.folder</td>
  <td>${tachyon.home}/journal/</td>
  <td>The path to store master journal logs.</td>
</tr>
<tr>
  <td>tachyon.master.journal.formatter.class</td>
  <td>tachyon.master.journal.&#8203;ProtoBufJournalFormatter</td>
  <td>The class to serialize the journal in a specified format.</td>
</tr>
<tr>
  <td>tachyon.master.journal.log.size.bytes.max</td>
  <td>10MB</td>
  <td>If a log file is bigger than this value, it will rotate to next file</td>
</tr>
<tr>
  <td>tachyon.master.journal.tailer.&#8203;shutdown.quiet.wait.time.ms</td>
  <td>5000</td>
  <td>Before the standby master shuts down its tailer thread, there should be no update to the
    leader master's journal in this specified time period (in milliseconds).</td>
</tr>
<tr>
  <td>tachyon.master.journal.tailer.sleep.time.ms</td>
  <td>1000</td>
  <td>Time (in milliseconds) the standby master sleeps for when it cannot find anything new in leader
    master's journal.</td>
</tr>
<tr>
  <td>tachyon.master.lineage.checkpoint.interval.ms</td>
  <td>600000</td>
  <td>
  The interval (in milliseconds) between Tachyon's checkpoint scheduling.
  </td>
</tr>
<tr>
  <td>tachyon.master.lineage.checkpoint.class</td>
  <td>tachyon.master.lineage.checkpoint.&#8203;CheckpointLatestScheduler</td>
  <td>
  The class name of the checkpoint strategy for lineage output files. The default strategy is to
  checkpoint the latest completed lineage, i.e. the lineage whose output files are completed.
  </td>
</tr>
<tr>
  <td>tachyon.master.lineage.recompute.interval.ms</td>
  <td>600000</td>
  <td>
  The interval (in milliseconds) between Tachyon's recompute execution. The executor scans the
  all the lost files tracked by lineage, and re-executes the corresponding jobs.
  every 10 minutes.
  </td>
</tr>
<tr>
  <td>tachyon.master.lineage.recompute.log.path</td>
  <td>${tachyon.home}/logs/recompute.log</td>
  <td>
  The path to the log that the recompute executor redirects the job's stdout into.
  </td>
</tr>
<tr>
  <td>tachyon.master.port</td>
  <td>19998</td>
  <td>The port that Tachyon master node runs on.</td>
</tr>
<tr>
  <td>tachyon.master.retry</td>
  <td>29</td>
  <td>The number of retries that the client connects to master</td>
</tr>
<tr>
  <td>tachyon.master.ttlchecker.interval.ms</td>
  <td>3600000</td>
  <td>Time interval (in milliseconds) to periodically delete the files with expired ttl value.</td>
</tr>
<tr>
  <td>tachyon.master.web.bind.host</td>
  <td>0.0.0.0</td>
  <td>The hostname Tachyon master web UI binds to. See <a href="#configure-multihomed-networks">multi-homed networks</a></td>
</tr>
<tr>
  <td>tachyon.master.web.hostname</td>
  <td>localhost</td>
  <td>The hostname of Tachyon Master web UI.</td>
</tr>
<tr>
  <td>tachyon.master.web.port</td>
  <td>19999</td>
  <td>The port Tachyon web UI runs on.</td>
</tr>
<tr>
  <td>tachyon.master.whitelist</td>
  <td>/</td>
  <td>A comma-separated list of prefixes of the paths which are cacheable, separated by
    semi-colons. Tachyon will try to cache the cacheable file when it is read for the first
    time.</td>
</tr>
<tr>
  <td>tachyon.master.worker.threads.max</td>
  <td>2048</td>
  <td>The max number of workers that connect to master</td>
</tr>
<tr>
  <td>tachyon.master.worker.timeout.ms</td>
  <td>10000</td>
  <td>Timeout (in milliseconds) between master and worker indicating a lost worker.</td>
</tr>
<tr>
  <td>tachyon.master.tieredstore.global.levels</td>
  <td>3</td>
  <td>The total number of storage tiers in the system</td>
</tr>
<tr>
  <td>tachyon.master.tieredstore.global.level0.alias</td>
  <td>MEM</td>
  <td>The name of the highest storage tier in the entire system</td>
</tr>
<tr>
  <td>tachyon.master.tieredstore.global.level1.alias</td>
  <td>SSD</td>
  <td>The name of the second highest storage tier in the entire system</td>
</tr>
<tr>
  <td>tachyon.master.tieredstore.global.level2.alias</td>
  <td>HDD</td>
  <td>The name of the third highest storage tier in the entire system</td>
</tr>
<tr>
  <td>tachyon.master.keytab.file</td>
  <td></td>
  <td>Kerberos keytab file for Tachyon master.</td>
</tr>
<tr>
  <td>tachyon.master.principal</td>
  <td></td>
  <td>Kerberos principal for Tachyon master.</td>
</tr>
</table>

## Worker Configuration

The worker configuration specifies information regarding the worker nodes, such as the address and
the port number.

<table class="table table-striped">
<tr><th>Property Name</th><th>Default</th><th>Meaning</th></tr>
<tr>
  <td>tachyon.worker.allocator.class</td>
  <td>tachyon.worker.block.allocator.&#8203;MaxFreeAllocator</td>
  <td>The strategy that a worker uses to allocate space among storage directories in certain storage
  layer. Valid options include: `tachyon.worker.block.allocator.MaxFreeAllocator`,
  `tachyon.worker.block.allocator.GreedyAllocator`,
  `tachyon.worker.block.allocator.RoundRobinAllocator`.</td>
</tr>
<tr>
  <td>tachyon.worker.bind.host</td>
  <td>0.0.0.0</td>
  <td>The hostname Tachyon's worker node binds to. See <a href="#configure-multihomed-networks">multi-homed networks</a></td>
</tr>
<tr>
  <td>tachyon.worker.block.heartbeat.interval.ms</td>
  <td>1000</td>
  <td>The interval (in milliseconds) between block worker's heartbeats</td>
</tr>
<tr>
  <td>tachyon.worker.block.heartbeat.timeout.ms</td>
  <td>10000</td>
  <td>The timeout value (in milliseconds) of block worker's heartbeat</td>
</tr>
<tr>
  <td>tachyon.worker.block.threads.max</td>
  <td>2048</td>
  <td>The maximum number of incoming RPC requests to block worker that can be handled. This value is used for configuring the Thrift server for RPC with block worker.</td>
</tr>
<tr>
  <td>tachyon.worker.block.threads.min</td>
  <td>1</td>
  <td>The minimum number of incoming RPC requests to block worker that can be handled. This value is used for configuring the Thrift server for RPC with block worker.</td>
</tr>
<tr>
  <td>tachyon.worker.data.bind.host</td>
  <td>0.0.0.0</td>
  <td>The hostname that the Tachyon worker's data server runs on. See
    <a href="#configure-multihomed-networks">multi-homed networks</a></td>
</tr>
<tr>
  <td>tachyon.worker.data.folder</td>
  <td>/tachyonworker/</td>
  <td>A relative path within each storage directory used as the data folder for Tachyon worker to put data for tiered store.</td>
</tr>
<tr>
  <td>tachyon.worker.data.port</td>
  <td>29999</td>
  <td>The port Tachyon's worker's data server runs on.</td>
</tr>
<tr> <td>tachyon.worker.data.server.class</td>
  <td>tachyon.worker.netty.&#8203;NettyDataServer</td>
  <td>Selects the networking stack to run the worker with. Valid options are:
  `tachyon.worker.netty.NettyDataServer`, `tachyon.worker.nio.NIODataServer`.</td>
</tr>
<tr>
  <td>tachyon.worker.evictor.class</td>
  <td>tachyon.worker.block.&#8203;evictor.LRUEvictor</td>
  <td>The strategy that a worker uses to evict block files when a storage layer runs out of space. Valid
  options include `tachyon.worker.block.evictor.LRFUEvictor`,
  `tachyon.worker.block.evictor.GreedyEvictor`, `tachyon.worker.block.evictor.LRUEvictor`.</td>
</tr>
<tr>
  <td>tachyon.worker.evictor.lrfu.attenuation.factor</td>
  <td>2.0</td>
  <td>A attenuation factor in [2, INF) to control the behavior of LRFU.</td>
</tr>
<tr>
  <td>tachyon.worker.evictor.lrfu.step.factor</td>
  <td>0.25</td>
  <td>A factor in [0, 1] to control the behavior of LRFU: smaller value makes LRFU more similar to
  LFU; and larger value makes LRFU closer to LRU.</td>
</tr>
<tr>
  <td>tachyon.worker.filesystem.heartbeat.interval.ms</td>
  <td>1000</td>
  <td>
  The heartbeat interval (in milliseconds) between the worker and file system master.
  </td>
</tr>
<tr>
  <td>tachyon.worker.hostname</td>
  <td>localhost</td>
  <td>The hostname of Tachyon worker.</td>
</tr>
<tr>
  <td>tachyon.worker.memory.size</td>
  <td>128 MB</td>
  <td>Memory capacity of each worker node.</td>
</tr>
<tr>
  <td>tachyon.worker.network.netty.boss.threads</td>
  <td>1</td>
  <td>How many threads to use for accepting new requests.</td>
</tr>
<tr>
  <td>tachyon.worker.network.netty.file.transfer</td>
  <td>MAPPED</td>
  <td>When returning files to the user, select how the data is transferred; valid options are
    `MAPPED` (uses java MappedByteBuffer) and `TRANSFER` (uses Java FileChannel.transferTo).</td>
</tr>
<tr>
  <td>tachyon.worker.network.netty.shutdown.quiet.period</td>
  <td>2</td>
  <td>The quiet period (in seconds). When the netty server is shutting down, it will ensure that no
    RPCs occur during the quiet period. If an RPC occurs, then the quiet period will restart before
    shutting down the netty server.</td>
</tr>
<tr>
  <td>tachyon.worker.network.netty.shutdown.timeout</td>
  <td>15</td>
  <td>Maximum amount of time to wait (in seconds) until the netty server is shutdown (regardless of
    the quiet period).</td>
</tr>
<tr>
  <td>tachyon.worker.network.netty.watermark.high</td>
  <td>32768</td>
  <td>Determines how many bytes can be in the write queue before switching to non-writable.</td>
</tr>
<tr>
  <td>tachyon.worker.network.netty.watermark.low</td>
  <td>8192</td>
  <td>Once the high watermark limit is reached, the queue must be flushed down to the low watermark
    before switching back to writable.</td>
</tr>
<tr>
  <td>tachyon.worker.network.netty.worker.threads</td>
  <td>0</td>
  <td>How many threads to use for processing requests. Zero defaults to #cpuCores * 2.</td>
</tr>
<tr>
  <td>tachyon.worker.port</td>
  <td>29998</td>
  <td>The port Tachyon's worker node runs on.</td>
</tr>
<tr>
  <td>tachyon.worker.session.timeout.ms</td>
  <td>10000</td>
  <td>Timeout (in milliseconds) between worker and client connection indicating a lost session
  connection.</td>
</tr>
<tr>
  <td>tachyon.worker.tieredstore.block.locks</td>
  <td>1000</td>
  <td>Total number of block locks for a Tachyon block worker. Larger value leads to finer locking
  granularity, but uses more space.</td>
</tr>
<tr>
  <td>tachyon.worker.tieredstore.levels</td>
  <td>1</td>
  <td>The number of storage tiers on the worker</td>
</tr>
<tr>
  <td>tachyon.worker.tieredstore.level0.alias</td>
  <td>MEM</td>
  <td>The alias of the highest storage tier on this worker. It must match one of
  the global storage tiers from the master configuration. We disable placing an
  alias lower in the global hierarchy before an alias with a higher postion on
  the worker hierarchy. So by default, SSD cannot come before MEM on any worker.
  </td>
</tr>
<tr>
  <td>tachyon.worker.tieredstore.level0.dirs.path</td>
  <td>/mnt/ramdisk/</td>
  <td>The path of storage directory path for the top storage layer. Note for MacOS the value
  should be `/Volumes/`</td>
</tr>
<tr>
  <td>tachyon.worker.tieredstore.level0.dirs.quota</td>
  <td>${tachyon.worker.memory.size}</td>
  <td>The capacity of the top storage layer.</td>
</tr>
<tr>
  <td>tachyon.worker.tieredstore.level0.reserved.ratio</td>
  <td>0.1</td>
  <td>The portion of space reserved in the top storage layer (a value between 0 and 1).</td>
</tr>
<tr>
  <td>tachyon.worker.tieredstore.reserver.enabled</td>
  <td>false</td>
  <td>Whether to enable tiered store reserver service or not.</td>
</tr>
<tr>
  <td>tachyon.worker.tieredstore.reserver.interval.ms</td>
  <td>1000</td>
  <td>The time period (in milliseconds) of space reserver service, which keeps certain portion of
  available space on each layer.</td>
</tr>
<tr>
  <td>tachyon.worker.web.bind.host</td>
  <td>0.0.0.0</td>
  <td>The hostname Tachyon worker's web server binds to. See <a href="#configure-multihomed-networks">multi-homed networks</a></td>
</tr>
<tr>
  <td>tachyon.worker.web.hostname</td>
  <td>localhost</td>
  <td>The hostname Tachyon worker's web UI binds to.</td>
</tr>
<tr>
  <td>tachyon.worker.web.port</td>
  <td>30000</td>
  <td>The port Tachyon worker's web UI runs on.</td>
</tr>
<tr>
  <td>tachyon.worker.keytab.file</td>
  <td></td>
  <td>Kerberos keytab file for Tachyon worker.</td>
</tr>
<tr>
  <td>tachyon.worker.principal</td>
  <td></td>
  <td>Kerberos principal for Tachyon worker.</td>
</tr>
</table>


## User Configuration

The user configuration specifies values regarding file system access.

<table class="table table-striped">
<tr><th>Property Name</th><th>Default</th><th>Meaning</th></tr>
<tr>
  <td>tachyon.user.block.master.client.threads</td>
  <td>10</td>
  <td>The number of threads used by a block master client to talk to the block master.</td>
</tr>
<tr>
  <td>tachyon.user.block.worker.client.threads</td>
  <td>10000</td>
  <td>How many threads to use for block worker client pool to read from a local block worker.</td>
</tr>
<tr>
  <td>tachyon.user.block.remote.read.buffer.size.bytes</td>
  <td>8 MB</td>
  <td>The size of the file buffer to read data from remote Tachyon worker.</td>
</tr>
<tr>
  <td>tachyon.user.block.remote.reader.class</td>
  <td>tachyon.client.netty.&#8203;NettyRemoteBlockReader</td>
  <td>Selects networking stack to run the client with. Currently only
    `tachyon.client.netty.NettyRemoteBlockReader` (read remote data using netty) is valid.</td>
</tr>
<tr>
  <td>tachyon.user.block.remote.writer.class</td>
  <td>tachyon.client.netty.&#8203;NettyRemoteBlockWriter</td>
  <td>Selects networking stack to run the client with for block writes.</td>
</tr>
<tr>
  <td>tachyon.user.block.size.bytes.default</td>
  <td>512MB</td>
  <td>Default block size for Tachyon files.</td>
</tr>
<tr>
  <td>tachyon.user.failed.space.request.limits</td>
  <td>3</td>
  <td>The number of times to request space from the file system before aborting.</td>
</tr>
<tr>
  <td>tachyon.user.file.buffer.bytes</td>
  <td>1 MB</td>
  <td>The size of the file buffer to use for file system reads/writes.</td>
</tr>
<tr>
  <td>tachyon.user.file.master.client.threads</td>
  <td>10</td>
  <td>The number of threads used by a file master client to talk to the file master.</td>
</tr>
<tr>
  <td>tachyon.user.file.waitcompleted.poll.ms</td>
  <td>1000</td>
  <td>The time interval to poll a file for its completion status when using waitCompleted.</td>
</tr>
<tr>
  <td>tachyon.user.file.write.location.policy.class</td>
  <td>tachyon.client.file.policy.LocalFirstPolicy</td>
  <td>The default location policy for choosing workers for writing a file's blocks</td>
</tr>
<tr>
  <td>tachyon.user.file.readtype.default</td>
  <td>CACHE_PROMOTE</td>
  <td>Default write type when creating Tachyon files.
    Valid options are `CACHE_PROMOTE` (move data to highest tier if already in Tachyon storage,
    write data into highest tier of local Tachyon if data needs to be read from under storage),
    `CACHE` (write data into highest tier of local Tachyon if data needs to be read from under
    storage), `NO_CACHE` (no data interaction with Tachyon, if the read is from Tachyon data
    migration or eviction will not occur).</td>
</tr>
<tr>
  <td>tachyon.user.file.writetype.default</td>
  <td>MUST_CACHE</td>
  <td>Default write type when creating Tachyon files.
    Valid options are `MUST_CACHE` (write will only go to Tachyon and must be stored in Tachyon),
    `CACHE_THROUGH` (try to cache, write to UnderFS synchronously), `THROUGH` (no cache, write to
    UnderFS synchronously).</td>
</tr>
<tr>
  <td>tachyon.user.heartbeat.interval.ms</td>
  <td>1000</td>
  <td>The interval (in milliseconds) between Tachyon worker's heartbeats</td>
</tr>
<tr>
  <td>tachyon.user.lineage.enabled</td>
  <td>false</td>
  <td>Flag to enable lineage feature.</td>
</tr>
<tr>
  <td>tachyon.user.lineage.master.client.threads</td>
  <td>10</td>
  <td>The number of threads used by a lineage master client to talk to the lineage master.</td>
</tr>
<tr>
  <td>tachyon.user.network.netty.timeout.ms</td>
  <td>3000</td>
  <td>The maximum number of milliseconds for a netty client (for block reads and block writes) to
  wait for a response from the data server.</td>
</tr>
<tr>
  <td>tachyon.user.network.netty.worker.threads</td>
  <td>0</td>
  <td>How many threads to use for remote block worker client to read from remote block workers.</td>
</tr>
<tr>
  <td>tachyon.user.quota.unit.bytes</td>
  <td>8 MB</td>
  <td>The minimum number of bytes that will be requested from a client to a worker at a time.</td>
</tr>
</table>

## Cluster Management

When running Tachyon with cluster managers like Mesos and YARN, Tachyon has additional
configuration options.

<table class="table table-striped">
<tr><th>Property Name</th><th>Default</th><th>Meaning</th></tr>
<tr>
  <td>tachyon.integration.master.resource.cpu</td>
  <td>1</td>
  <td>CPU resource in terms of number of cores required to run a Tachyon master.</td>
</tr>
<tr>
  <td>tachyon.integration.master.resource.mem</td>
  <td>1024 MB</td>
  <td>Memory resource required to run a Tachyon master.</td>
</tr>
<tr>
  <td>tachyon.integration.mesos.executor.dependency.path</td>
  <td>https://s3.amazonaws.com/tachyon-mesos</td>
  <td>The URL from which Mesos executor can download Tachyon dependencies.</td>
</tr>
<tr>
  <td>tachyon.integration.mesos.jre.path</td>
  <td>jre1.7.0_79</td>
  <td>The relative path to the JRE directory included in the tarball available at the JRE URL.</td>
</tr>
<tr>
  <td>tachyon.integration.mesos.jre.url</td>
  <td>https://s3.amazonaws.com/tachyon-mesos/jre-7u79-linux-x64.tar.gz</td>
  <td>The URL from which Mesos executor can download the JRE to use.</td>
</tr>
<tr>
  <td>tachyon.integration.mesos.master.name</td>
  <td>TachyonMaster</td>
  <td>The Mesos task name for the Tachyon master task.</td>
</tr>
<tr>
  <td>tachyon.integration.mesos.master.node.count</td>
  <td>1</td>
  <td>The number of Tachyon master processes to start.</td>
</tr>
<tr>
  <td>tachyon.integration.mesos.principal</td>
  <td>tachyon</td>
  <td>Tachyon framework’s identity.</td>
</tr>
<tr>
  <td>tachyon.integration.mesos.role</td>
  <td>*</td>
  <td>Role that Tachyon framework in Mesos cluster may belong to.</td>
</tr>
<tr>
  <td>tachyon.integration.mesos.secret</td>
  <td></td>
  <td>Tachyon framework’s secret.</td>
</tr>
<tr>
  <td>tachyon.integration.mesos.user</td>
  <td>root</td>
  <td>Account used by the Mesos executor to run Tachyon workers.</td>
</tr>
<tr>
  <td>tachyon.integration.mesos.worker.name</td>
  <td>TachyonWorker</td>
  <td>The Mesos task name for the Tachyon worker task.</td>
</tr>
<tr>
  <td>tachyon.integration.yarn.max.workers.per.host</td>
  <td>1</td>
  <td>The maximum number of Tachyon workers which may be allocated to a single host.</td>
</tr>
<tr>
  <td>tachyon.integration.worker.resource.cpu</td>
  <td>1</td>
  <td>CPU resource in terms of number of cores required to run a Tachyon worker.</td>
</tr>
<tr>
  <td>tachyon.integration.worker.resource.mem</td>
  <td>1024 MB</td>
  <td>Memory resource required to run a Tachyon worker. This memory does not include the memory
  configured for tiered storage.</td>
</tr>
</table>

## Configure multihomed networks

Tachyon configuration provides a way to take advantage of multi-homed networks. If you have more
than one NICs and you want your Tachyon master to listen on all NICs, you can specify
`tachyon.master.bind.host` to be `0.0.0.0`. As a result, Tachyon clients can reach the master node
from connecting to any of its NIC. This is also the same case for other properties suffixed with
`bind.host`.

# System environment properties

To run Tachyon, it also requires some system environment variables being set which by default are
configured in file `conf/tachyon-env.sh`. If this file does not exist yet, you can create one from a
template we provided in the source code using:

```bash
$ cp conf/tachyon-env.sh.template conf/tachyon-env.sh
```

There are a few frequently used Tachyon configuration properties that can be set via environment
variables. One can either set these variables through shell or modify their default values specified
in `conf/tachyon-env.sh`.

* `$TACHYON_MASTER_ADDRESS`: Tachyon master address, default to localhost.
* `$TACHYON_UNDERFS_ADDRESS`: under storage system address, default to
`${TACHYON_HOME}/underFSStorage` which is a local file system.
* `$TACHYON_JAVA_OPTS`: Java VM options for both Master and Worker.
* `$TACHYON_MASTER_JAVA_OPTS`: additional Java VM options for Master configuration.
* `$TACHYON_WORKER_JAVA_OPTS`: additional Java VM options for Worker configuration. Note that, by
default `TACHYON_JAVA_OPTS` is included in both `TACHYON_MASTER_JAVA_OPTS` and
`TACHYON_WORKER_JAVA_OPTS`.

For example, if you would like to connect Tachyon to HDFS running at localhost and enable Java
remote debugging at port 7001, you can do so using:

```bash
$ export TACHYON_UNDERFS_ADDRESS="hdfs://localhost:9000"
$ export TACHYON_MASTER_JAVA_OPTS="$TACHYON_JAVA_OPTS -agentlib:jdwp=transport=dt_socket,server=y,suspend=n,address=7001“
```<|MERGE_RESOLUTION|>--- conflicted
+++ resolved
@@ -57,7 +57,6 @@
   <td>The path to store log files.</td>
 </tr>
 <tr>
-<<<<<<< HEAD
   <td>tachyon.keyvalue.enabled</td>
   <td>false</td>
   <td>Whether the key-value service is enabled.</td>
@@ -69,18 +68,6 @@
   should be no larger than the block size (tachyon.user.block.size.bytes.default)</td>
 </tr>
 <tr>
-  <td>tachyon.max.columns</td>
-  <td>1000</td>
-  <td>Maximum number of columns allowed in RawTable, must be set on the client and server side.</td>
-</tr>
-<tr>
-  <td>tachyon.max.table.metadata.bytes</td>
-  <td>5MB</td>
-  <td>Maximum allowable size (in bytes) of RawTable metadata, must be set on the server side.</td>
-</tr>
-<tr>
-=======
->>>>>>> a69c3655
   <td>tachyon.metrics.conf.file</td>
   <td>${tachyon.home}/conf/metrics.properties</td>
   <td>The file path of the metrics system configuration file. By default it is `metrics.properties`
