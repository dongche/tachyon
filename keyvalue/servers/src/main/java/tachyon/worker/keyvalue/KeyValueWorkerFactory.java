--- conflicted
+++ resolved
@@ -44,13 +44,8 @@
 
     for (Worker worker : workers) {
       if (worker instanceof BlockWorker) {
-<<<<<<< HEAD
         LOG.info("{} is created", KeyValueWorker.class.getName());
-        return new KeyValueWorker(((BlockWorker) worker).getBlockDataManager());
-=======
-        LOG.info("{} is created", KeyValueMaster.class.getName());
         return new KeyValueWorker(((BlockWorker) worker));
->>>>>>> 8488b850
       }
     }
     LOG.error("Fail to create {} due to missing {}", KeyValueWorker.class.getName(),
