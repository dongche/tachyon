--- conflicted
+++ resolved
@@ -61,26 +61,14 @@
    * @param selectorThreads The number of selector threads of the worker's thrift server
    * @param acceptQueueSizePerThreads The accept queue size per thread of the worker's thrift server
    * @param workerThreads The number of threads of the worker's thrift server
-<<<<<<< HEAD
-   * @param localFolder This TachyonWorker's local folder's path
-   * @param spaceLimitBytes The maximum memory space this TachyonWorker can use, in bytes
    * @param tachyonConf The instance of {@link tachyon.conf.TachyonConf} to used by Worker.
-=======
->>>>>>> 0462fb35
    * @return The new TachyonWorker
    */
   public static synchronized TachyonWorker createWorker(InetSocketAddress masterAddress,
       InetSocketAddress workerAddress, int dataPort, int selectorThreads,
-<<<<<<< HEAD
-      int acceptQueueSizePerThreads, int workerThreads, String localFolder, long spaceLimitBytes,
-      TachyonConf tachyonConf) {
+      int acceptQueueSizePerThreads, int workerThreads, TachyonConf tachyonConf) {
     return new TachyonWorker(masterAddress, workerAddress, dataPort, selectorThreads,
-        acceptQueueSizePerThreads, workerThreads, localFolder, spaceLimitBytes, tachyonConf);
-=======
-      int acceptQueueSizePerThreads, int workerThreads) {
-    return new TachyonWorker(masterAddress, workerAddress, dataPort, selectorThreads,
-        acceptQueueSizePerThreads, workerThreads);
->>>>>>> 0462fb35
+        acceptQueueSizePerThreads, workerThreads, tachyonConf);
   }
 
   /**
@@ -92,31 +80,18 @@
    * @param selectorThreads The number of selector threads of the worker's thrift server
    * @param acceptQueueSizePerThreads The accept queue size per thread of the worker's thrift server
    * @param workerThreads The number of threads of the worker's thrift server
-<<<<<<< HEAD
-   * @param localFolder This TachyonWorker's local folder's path
-   * @param spaceLimitBytes The maximum memory space this TachyonWorker can use, in bytes
    * @param tachyonConf The instance of {@link tachyon.conf.TachyonConf} to used by Worker.
    * @return The new TachyonWorker
    */
   public static synchronized TachyonWorker createWorker(String masterAddress, String workerAddress,
       int dataPort, int selectorThreads, int acceptQueueSizePerThreads, int workerThreads,
-      String localFolder, long spaceLimitBytes, TachyonConf tachyonConf) {
-=======
-   * @return The new TachyonWorker
-   */
-  public static synchronized TachyonWorker createWorker(String masterAddress, String workerAddress,
-      int dataPort, int selectorThreads, int acceptQueueSizePerThreads, int workerThreads) {
->>>>>>> 0462fb35
+      TachyonConf tachyonConf) {
     String[] address = masterAddress.split(":");
     InetSocketAddress master = new InetSocketAddress(address[0], Integer.parseInt(address[1]));
     address = workerAddress.split(":");
     InetSocketAddress worker = new InetSocketAddress(address[0], Integer.parseInt(address[1]));
     return new TachyonWorker(master, worker, dataPort, selectorThreads, acceptQueueSizePerThreads,
-<<<<<<< HEAD
-        workerThreads, localFolder, spaceLimitBytes, tachyonConf);
-=======
-        workerThreads);
->>>>>>> 0462fb35
+        workerThreads, tachyonConf);
   }
 
   /**
@@ -136,12 +111,10 @@
     int qSizePerSelector = tachyonConf.getInt(Constants.WORKER_QUEUE_SIZE_PER_SELECTOR, 3000);
     int serverThreads = tachyonConf.getInt(Constants.WORKER_SERVER_THREADS,
         Runtime.getRuntime().availableProcessors());
-    String dataFolder = tachyonConf.get(Constants.WORKER_DATA_FOLDER,  "/mnt/ramdisk");
-    long memorySize = tachyonConf.getBytes(Constants.WORKER_MEMORY_SIZE, 128 * Constants.MB);
 
     return new TachyonWorker(new InetSocketAddress(masterHostname, masterPort),
         new InetSocketAddress(workerHostName, workerPort), dataPort, selectorThreads,
-        qSizePerSelector, serverThreads, dataFolder, Ints.checkedCast(memorySize), tachyonConf);
+        qSizePerSelector, serverThreads, tachyonConf);
 
   }
 
@@ -175,16 +148,9 @@
     String resolvedWorkerHost = NetworkUtils.getLocalHostName();
     LOG.info("Resolved local TachyonWorker host to " + resolvedWorkerHost);
 
-<<<<<<< HEAD
     TachyonConf tachyonConf = new TachyonConf();
 
     TachyonWorker worker = TachyonWorker.createWorker(tachyonConf);
-=======
-    TachyonWorker worker =
-        TachyonWorker.createWorker(getMasterLocation(args), resolvedWorkerHost + ":" + wConf.PORT,
-            wConf.DATA_PORT, wConf.SELECTOR_THREADS, wConf.QUEUE_SIZE_PER_SELECTOR,
-            wConf.SERVER_THREADS);
->>>>>>> 0462fb35
     try {
       worker.start();
     } catch (Exception e) {
@@ -221,14 +187,11 @@
    * @param selectorThreads The number of selector threads of the worker's thrift server
    * @param acceptQueueSizePerThreads The accept queue size per thread of the worker's thrift server
    * @param workerThreads The number of threads of the worker's thrift server
-<<<<<<< HEAD
-   * @param dataFolder This TachyonWorker's local folder's path
-   * @param memoryCapacityBytes The maximum memory space this TachyonWorker can use, in bytes
    * @param tachyonConf The {@link TachyonConf} instance for configuration properties
    */
   private TachyonWorker(InetSocketAddress masterAddress, InetSocketAddress workerAddress,
       int dataPort, int selectorThreads, int acceptQueueSizePerThreads, int workerThreads,
-      String dataFolder, long memoryCapacityBytes, TachyonConf tachyonConf) {
+      TachyonConf tachyonConf) {
     TachyonConf.assertValidPort(masterAddress, tachyonConf);
     TachyonConf.assertValidPort(workerAddress, tachyonConf);
     TachyonConf.assertValidPort(dataPort, tachyonConf);
@@ -238,20 +201,7 @@
     mMasterAddress = masterAddress;
 
     mWorkerStorage =
-        new WorkerStorage(mMasterAddress, dataFolder, memoryCapacityBytes, mExecutorService,
-            mTachyonConf);
-=======
-   */
-  private TachyonWorker(InetSocketAddress masterAddress, InetSocketAddress workerAddress,
-      int dataPort, int selectorThreads, int acceptQueueSizePerThreads, int workerThreads) {
-    CommonConf.assertValidPort(masterAddress);
-    CommonConf.assertValidPort(workerAddress);
-    CommonConf.assertValidPort(dataPort);
-
-    mMasterAddress = masterAddress;
-
-    mWorkerStorage = new WorkerStorage(mMasterAddress, mExecutorService);
->>>>>>> 0462fb35
+        new WorkerStorage(mMasterAddress, mExecutorService, mTachyonConf);
 
     mWorkerServiceHandler = new WorkerServiceHandler(mWorkerStorage);
 
@@ -366,15 +316,10 @@
         mWorkerStorage.resetMasterClient();
         CommonUtils.sleepMs(LOG, Constants.SECOND_MS);
         cmd = null;
-<<<<<<< HEAD
         int heartbeatTimeout = mTachyonConf.getInt(Constants.WORKER_HEARTBEAT_TIMEOUT_MS,
             10 * Constants.SECOND_MS);
         if (System.currentTimeMillis() - lastHeartbeatMs >= heartbeatTimeout) {
-          throw new RuntimeException("Timebeat timeout "
-=======
-        if (System.currentTimeMillis() - lastHeartbeatMs >= WorkerConf.get().HEARTBEAT_TIMEOUT_MS) {
           throw new RuntimeException("Heartbeat timeout "
->>>>>>> 0462fb35
               + (System.currentTimeMillis() - lastHeartbeatMs) + "ms");
         }
       }
