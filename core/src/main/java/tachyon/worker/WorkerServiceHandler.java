--- conflicted
+++ resolved
@@ -24,12 +24,8 @@
  * <code>WorkerServiceHandler</code> handles all the RPC calls to the worker.
  */
 public class WorkerServiceHandler implements WorkerService.Iface {
-<<<<<<< HEAD
   private final Logger LOG = Logger.getLogger(Constants.LOGGER_TYPE);
-  private WorkerStorage mWorkerStorage;
-=======
   private final WorkerStorage mWorkerStorage;
->>>>>>> 1eec17b3
 
   private SortedKVWorkerStore mSortedKVWorkerStore;
   private SearchWorker mSearchWorker;
