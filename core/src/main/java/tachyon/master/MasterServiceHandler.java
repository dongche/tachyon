package tachyon.master;

import java.io.FileNotFoundException;
import java.io.IOException;
import java.net.UnknownHostException;
import java.nio.ByteBuffer;
import java.util.Collections;
import java.util.HashMap;
import java.util.HashSet;
import java.util.List;
import java.util.Map;
import java.util.Set;

import org.apache.thrift.TException;

import tachyon.UnderFileSystem;
import tachyon.conf.CommonConf;
import tachyon.extension.ComponentException;
import tachyon.extension.MasterComponent;
import tachyon.r.sorted.SortedKVMasterStores;
import tachyon.search.SearchMasterStores;
import tachyon.thrift.BlockInfoException;
import tachyon.thrift.ClientBlockInfo;
import tachyon.thrift.ClientDependencyInfo;
import tachyon.thrift.ClientFileInfo;
import tachyon.thrift.ClientRawTableInfo;
import tachyon.thrift.ClientWorkerInfo;
import tachyon.thrift.Command;
import tachyon.thrift.DependencyDoesNotExistException;
import tachyon.thrift.FileAlreadyExistException;
import tachyon.thrift.FileDoesNotExistException;
import tachyon.thrift.InvalidPathException;
import tachyon.thrift.MasterService;
import tachyon.thrift.NetAddress;
import tachyon.thrift.NoWorkerException;
import tachyon.thrift.SuspectedFileSizeException;
import tachyon.thrift.TableColumnException;
import tachyon.thrift.TableDoesNotExistException;
import tachyon.thrift.TachyonException;
import tachyon.util.CommonUtils;

/**
 * The Master server program.
 * 
 * It maintains the state of each worker. It never keeps the state of any user.
 */
public class MasterServiceHandler implements MasterService.Iface {
  private final MasterInfo mMasterInfo;

  private final SortedKVMasterStores SORTED_KV_STORES;
  private final SearchMasterStores SEARCH_MASTER_STORES;

  private final Map<String, MasterComponent> COMPONENTS = Collections
      .synchronizedMap(new HashMap<String, MasterComponent>());

  public MasterServiceHandler(MasterInfo masterInfo) {
<<<<<<< HEAD
    MASTER_INFO = masterInfo;
    SORTED_KV_STORES = new SortedKVMasterStores(MASTER_INFO);
    SEARCH_MASTER_STORES = new SearchMasterStores(MASTER_INFO);
=======
    mMasterInfo = masterInfo;
>>>>>>> 6ddb230a
  }

  @Override
  public boolean
      addCheckpoint(long workerId, int fileId, long fileSizeBytes, String checkpointPath)
          throws FileDoesNotExistException, SuspectedFileSizeException, BlockInfoException,
          TException {
    try {
      return mMasterInfo.addCheckpoint(workerId, fileId, fileSizeBytes, checkpointPath);
    } catch (FileNotFoundException e) {
      throw new FileDoesNotExistException(e.getMessage());
    }
  }

  @Override
  public ClientFileInfo getFileStatus(int fileId, String path) throws InvalidPathException,
      TException {
    if (fileId != -1) {
      return mMasterInfo.getClientFileInfo(fileId);

    }

    return mMasterInfo.getClientFileInfo(path);
  }

  @Override
  public List<ClientWorkerInfo> getWorkersInfo() throws TException {
    return mMasterInfo.getWorkersInfo();
  }

  @Override
  public List<ClientFileInfo> liststatus(String path) throws InvalidPathException,
      FileDoesNotExistException, TException {
    return mMasterInfo.getFilesInfo(path);
  }

  @Override
  public void user_completeFile(int fileId) throws FileDoesNotExistException, TException {
    mMasterInfo.completeFile(fileId);
  }

  @Override
  public int user_createDependency(List<String> parents, List<String> children,
      String commandPrefix, List<ByteBuffer> data, String comment, String framework,
      String frameworkVersion, int dependencyType, long childrenBlockSizeByte)
      throws InvalidPathException, FileDoesNotExistException, FileAlreadyExistException,
      BlockInfoException, TachyonException, TException {
    try {
      for (int k = 0; k < children.size(); k ++) {
        mMasterInfo.createFile(children.get(k), childrenBlockSizeByte);
      }
      return mMasterInfo.createDependency(parents, children, commandPrefix, data, comment,
          framework, frameworkVersion, DependencyType.getDependencyType(dependencyType));
    } catch (IOException e) {
      throw new FileDoesNotExistException(e.getMessage());
    }
  }

  @Override
  public int user_createFile(String path, String ufsPath, long blockSizeByte, boolean recursive)
      throws FileAlreadyExistException, InvalidPathException, BlockInfoException,
      SuspectedFileSizeException, TachyonException, TException {
    if (!ufsPath.isEmpty()) {
      UnderFileSystem underfs = UnderFileSystem.get(ufsPath);
      try {
        long ufsBlockSizeByte = underfs.getBlockSizeByte(ufsPath);
        long fileSizeByte = underfs.getFileSize(ufsPath);
        int fileId = mMasterInfo.createFile(path, ufsBlockSizeByte, recursive);
        if (fileId != -1 && mMasterInfo.addCheckpoint(-1, fileId, fileSizeByte, ufsPath)) {
          return fileId;
        }
      } catch (IOException e) {
        throw new TachyonException(e.getMessage());
      }
    }

    return mMasterInfo.createFile(path, blockSizeByte, recursive);
  }

  @Override
  public long user_createNewBlock(int fileId) throws FileDoesNotExistException, TException {
    return mMasterInfo.createNewBlock(fileId);
  }

  @Override
  public int user_createRawTable(String path, int columns, ByteBuffer metadata)
      throws FileAlreadyExistException, InvalidPathException, TableColumnException,
      TachyonException, TException {
    return mMasterInfo.createRawTable(path, columns,
        CommonUtils.generateNewByteBufferFromThriftRPCResults(metadata));
  }

  @Override
  public boolean user_delete(int fileId, String path, boolean recursive) throws TachyonException,
      TException {
    if (fileId != -1) {
      return mMasterInfo.delete(fileId, recursive);
    }
    return mMasterInfo.delete(path, recursive);
  }

  @Override
  public long user_getBlockId(int fileId, int index) throws FileDoesNotExistException, TException {
    return BlockInfo.computeBlockId(fileId, index);
  }

  @Override
  public ClientBlockInfo user_getClientBlockInfo(long blockId) throws FileDoesNotExistException,
      BlockInfoException, TException {
    ClientBlockInfo ret = null;
    try {
      ret = mMasterInfo.getClientBlockInfo(blockId);
    } catch (IOException e) {
      throw new FileDoesNotExistException(e.getMessage());
    }
    return ret;
  }

  @Override
  public ClientDependencyInfo user_getClientDependencyInfo(int dependencyId)
      throws DependencyDoesNotExistException, TException {
    return mMasterInfo.getClientDependencyInfo(dependencyId);
  }

  @Override
  public ClientRawTableInfo user_getClientRawTableInfoById(int id)
      throws TableDoesNotExistException, TException {
    return mMasterInfo.getClientRawTableInfo(id);
  }

  @Override
  public ClientRawTableInfo user_getClientRawTableInfoByPath(String path)
      throws TableDoesNotExistException, InvalidPathException, TException {
    return mMasterInfo.getClientRawTableInfo(path);
  }

  @Override
  public List<ClientBlockInfo> user_getFileBlocksById(int fileId)
      throws FileDoesNotExistException, TException {
    List<ClientBlockInfo> ret = null;
    try {
      ret = mMasterInfo.getFileLocations(fileId);
    } catch (IOException e) {
      throw new FileDoesNotExistException(e.getMessage());
    }
    return ret;
  }

  @Override
  public List<ClientBlockInfo> user_getFileBlocksByPath(String path)
      throws FileDoesNotExistException, InvalidPathException, TException {
    List<ClientBlockInfo> ret = null;
    try {
      ret = mMasterInfo.getFileLocations(path);
    } catch (IOException e) {
      throw new FileDoesNotExistException(e.getMessage());
    }
    return ret;
  }

  @Override
  public int user_getRawTableId(String path) throws InvalidPathException, TException {
    return mMasterInfo.getRawTableId(path);
  }

  @Override
  public String user_getUfsAddress() throws TException {
    return CommonConf.get().UNDERFS_ADDRESS;
  }

  @Override
  public long user_getUserId() throws TException {
    return mMasterInfo.getNewUserId();
  }

  @Override
  public NetAddress user_getWorker(boolean random, String host) throws NoWorkerException,
      TException {
    NetAddress ret = null;
    try {
      ret = mMasterInfo.getWorker(random, host);
    } catch (UnknownHostException e) {
      throw new NoWorkerException(e.getMessage());
    }
    if (ret == null) {
      if (random) {
        throw new NoWorkerException("No worker in the system");
      } else {
        throw new NoWorkerException("No local worker on " + host);
      }
    }
    return ret;
  }

  @Override
  public boolean user_mkdirs(String path, boolean recursive) throws FileAlreadyExistException,
      InvalidPathException, TachyonException, TException {
    return mMasterInfo.mkdirs(path, recursive);
  }

  @Override
  public boolean user_rename(int fileId, String srcPath, String dstPath)
      throws FileAlreadyExistException, FileDoesNotExistException, InvalidPathException,
      TException {
    if (fileId != -1) {
      return mMasterInfo.rename(fileId, dstPath);
    }

    return mMasterInfo.rename(srcPath, dstPath);
  }

  @Override
  public void user_reportLostFile(int fileId) throws FileDoesNotExistException, TException {
    mMasterInfo.reportLostFile(fileId);
  }

  @Override
  public void user_requestFilesInDependency(int depId) throws DependencyDoesNotExistException,
      TException {
    mMasterInfo.requestFilesInDependency(depId);
  }

  @Override
  public void user_setPinned(int fileId, boolean pinned) throws FileDoesNotExistException,
      TException {
    mMasterInfo.setPinned(fileId, pinned);
  }

  @Override
  public void user_updateRawTableMetadata(int tableId, ByteBuffer metadata)
      throws TableDoesNotExistException, TachyonException, TException {
    mMasterInfo.updateRawTableMetadata(tableId,
        CommonUtils.generateNewByteBufferFromThriftRPCResults(metadata));
  }

  @Override
  public void worker_cacheBlock(long workerId, long workerUsedBytes, long blockId, long length)
      throws FileDoesNotExistException, SuspectedFileSizeException, BlockInfoException, TException {
    mMasterInfo.cacheBlock(workerId, workerUsedBytes, blockId, length);
  }

  @Override
  public Set<Integer> worker_getPinIdList() throws TException {
    List<Integer> ret = mMasterInfo.getPinIdList();
    return new HashSet<Integer>(ret);
  }

  @Override
  public List<Integer> worker_getPriorityDependencyList() throws TException {
    return mMasterInfo.getPriorityDependencyList();
  }

  @Override
  public Command worker_heartbeat(long workerId, long usedBytes, List<Long> removedBlockIds)
      throws BlockInfoException, TException {
    return mMasterInfo.workerHeartbeat(workerId, usedBytes, removedBlockIds);
  }

  @Override
  public long worker_register(NetAddress workerNetAddress, long totalBytes, long usedBytes,
      List<Long> currentBlockIds) throws BlockInfoException, TException {
    return mMasterInfo.registerWorker(workerNetAddress, totalBytes, usedBytes, currentBlockIds);
  }

  private MasterComponent x_checkAndGet(String clz) throws TachyonException {
    MasterComponent res = COMPONENTS.get(clz);
    if (res == null) {
      // TODO use reflection to create the method
    }

    // return SORTED_KV_STORES;
    return SEARCH_MASTER_STORES;
  }

  @Override
  public List<ByteBuffer> x_process(String clz, List<ByteBuffer> data) throws TachyonException,
      TException {
    try {
      return x_checkAndGet(clz).process(CommonUtils.cloneByteBufferList(data));
    } catch (ComponentException e) {
      throw new TachyonException(e.getMessage() + "\n" + e.getStackTrace());
    }
  }

  @Override
  public List<NetAddress> x_lookup(String clz, List<ByteBuffer> data) throws TachyonException,
      TException {
    try {
      return x_checkAndGet(clz).lookup(CommonUtils.cloneByteBufferList(data));
    } catch (ComponentException e) {
      throw new TachyonException(e.getMessage() + "\n" + e.getStackTrace());
    }
  }
}<|MERGE_RESOLUTION|>--- conflicted
+++ resolved
@@ -54,20 +54,16 @@
       .synchronizedMap(new HashMap<String, MasterComponent>());
 
   public MasterServiceHandler(MasterInfo masterInfo) {
-<<<<<<< HEAD
-    MASTER_INFO = masterInfo;
-    SORTED_KV_STORES = new SortedKVMasterStores(MASTER_INFO);
-    SEARCH_MASTER_STORES = new SearchMasterStores(MASTER_INFO);
-=======
     mMasterInfo = masterInfo;
->>>>>>> 6ddb230a
+    SORTED_KV_STORES = new SortedKVMasterStores(mMasterInfo);
+    SEARCH_MASTER_STORES = new SearchMasterStores(mMasterInfo);
   }
 
   @Override
   public boolean
-      addCheckpoint(long workerId, int fileId, long fileSizeBytes, String checkpointPath)
-          throws FileDoesNotExistException, SuspectedFileSizeException, BlockInfoException,
-          TException {
+  addCheckpoint(long workerId, int fileId, long fileSizeBytes, String checkpointPath)
+      throws FileDoesNotExistException, SuspectedFileSizeException, BlockInfoException,
+      TException {
     try {
       return mMasterInfo.addCheckpoint(workerId, fileId, fileSizeBytes, checkpointPath);
     } catch (FileNotFoundException e) {
@@ -77,7 +73,7 @@
 
   @Override
   public ClientFileInfo getFileStatus(int fileId, String path) throws InvalidPathException,
-      TException {
+  TException {
     if (fileId != -1) {
       return mMasterInfo.getClientFileInfo(fileId);
 
@@ -93,7 +89,7 @@
 
   @Override
   public List<ClientFileInfo> liststatus(String path) throws InvalidPathException,
-      FileDoesNotExistException, TException {
+  FileDoesNotExistException, TException {
     return mMasterInfo.getFilesInfo(path);
   }
 
@@ -106,8 +102,8 @@
   public int user_createDependency(List<String> parents, List<String> children,
       String commandPrefix, List<ByteBuffer> data, String comment, String framework,
       String frameworkVersion, int dependencyType, long childrenBlockSizeByte)
-      throws InvalidPathException, FileDoesNotExistException, FileAlreadyExistException,
-      BlockInfoException, TachyonException, TException {
+          throws InvalidPathException, FileDoesNotExistException, FileAlreadyExistException,
+          BlockInfoException, TachyonException, TException {
     try {
       for (int k = 0; k < children.size(); k ++) {
         mMasterInfo.createFile(children.get(k), childrenBlockSizeByte);
@@ -155,7 +151,7 @@
 
   @Override
   public boolean user_delete(int fileId, String path, boolean recursive) throws TachyonException,
-      TException {
+  TException {
     if (fileId != -1) {
       return mMasterInfo.delete(fileId, recursive);
     }
@@ -169,7 +165,7 @@
 
   @Override
   public ClientBlockInfo user_getClientBlockInfo(long blockId) throws FileDoesNotExistException,
-      BlockInfoException, TException {
+  BlockInfoException, TException {
     ClientBlockInfo ret = null;
     try {
       ret = mMasterInfo.getClientBlockInfo(blockId);
@@ -238,7 +234,7 @@
 
   @Override
   public NetAddress user_getWorker(boolean random, String host) throws NoWorkerException,
-      TException {
+  TException {
     NetAddress ret = null;
     try {
       ret = mMasterInfo.getWorker(random, host);
@@ -257,7 +253,7 @@
 
   @Override
   public boolean user_mkdirs(String path, boolean recursive) throws FileAlreadyExistException,
-      InvalidPathException, TachyonException, TException {
+  InvalidPathException, TachyonException, TException {
     return mMasterInfo.mkdirs(path, recursive);
   }
 
@@ -279,13 +275,13 @@
 
   @Override
   public void user_requestFilesInDependency(int depId) throws DependencyDoesNotExistException,
-      TException {
+  TException {
     mMasterInfo.requestFilesInDependency(depId);
   }
 
   @Override
   public void user_setPinned(int fileId, boolean pinned) throws FileDoesNotExistException,
-      TException {
+  TException {
     mMasterInfo.setPinned(fileId, pinned);
   }
 
@@ -336,22 +332,22 @@
   }
 
   @Override
+  public List<NetAddress> x_lookup(String clz, List<ByteBuffer> data) throws TachyonException,
+  TException {
+    try {
+      return x_checkAndGet(clz).lookup(CommonUtils.cloneByteBufferList(data));
+    } catch (ComponentException e) {
+      throw new TachyonException(e.getMessage() + "\n" + e.getStackTrace());
+    }
+  }
+
+  @Override
   public List<ByteBuffer> x_process(String clz, List<ByteBuffer> data) throws TachyonException,
-      TException {
+  TException {
     try {
       return x_checkAndGet(clz).process(CommonUtils.cloneByteBufferList(data));
     } catch (ComponentException e) {
       throw new TachyonException(e.getMessage() + "\n" + e.getStackTrace());
     }
   }
-
-  @Override
-  public List<NetAddress> x_lookup(String clz, List<ByteBuffer> data) throws TachyonException,
-      TException {
-    try {
-      return x_checkAndGet(clz).lookup(CommonUtils.cloneByteBufferList(data));
-    } catch (ComponentException e) {
-      throw new TachyonException(e.getMessage() + "\n" + e.getStackTrace());
-    }
-  }
 }