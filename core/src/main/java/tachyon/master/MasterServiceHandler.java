package tachyon.master;

import java.io.FileNotFoundException;
import java.io.IOException;
import java.net.UnknownHostException;
import java.nio.ByteBuffer;
import java.util.Collections;
import java.util.HashMap;
import java.util.HashSet;
import java.util.List;
import java.util.Map;
import java.util.Set;

import org.apache.thrift.TException;

import tachyon.UnderFileSystem;
import tachyon.conf.CommonConf;
import tachyon.extension.ComponentException;
import tachyon.extension.MasterComponent;
import tachyon.r.sorted.SortedKVMasterStores;
import tachyon.search.SearchMasterStores;
import tachyon.thrift.BlockInfoException;
import tachyon.thrift.ClientBlockInfo;
import tachyon.thrift.ClientDependencyInfo;
import tachyon.thrift.ClientFileInfo;
import tachyon.thrift.ClientRawTableInfo;
import tachyon.thrift.ClientWorkerInfo;
import tachyon.thrift.Command;
import tachyon.thrift.DependencyDoesNotExistException;
import tachyon.thrift.FileAlreadyExistException;
import tachyon.thrift.FileDoesNotExistException;
import tachyon.thrift.InvalidPathException;
import tachyon.thrift.MasterService;
import tachyon.thrift.NetAddress;
import tachyon.thrift.NoWorkerException;
import tachyon.thrift.SuspectedFileSizeException;
import tachyon.thrift.TableColumnException;
import tachyon.thrift.TableDoesNotExistException;
import tachyon.thrift.TachyonException;
import tachyon.util.CommonUtils;

/**
 * The Master server program.
 * 
 * It maintains the state of each worker. It never keeps the state of any user.
 */
public class MasterServiceHandler implements MasterService.Iface {
  private final MasterInfo mMasterInfo;

  private final SortedKVMasterStores SORTED_KV_STORES;
  private final SearchMasterStores SEARCH_MASTER_STORES;

  private final Map<String, MasterComponent> COMPONENTS = Collections
      .synchronizedMap(new HashMap<String, MasterComponent>());

  public MasterServiceHandler(MasterInfo masterInfo) {
    mMasterInfo = masterInfo;
    SORTED_KV_STORES = new SortedKVMasterStores(mMasterInfo);
    SEARCH_MASTER_STORES = new SearchMasterStores(mMasterInfo);
  }

  @Override
<<<<<<< HEAD
  public boolean
  addCheckpoint(long workerId, int fileId, long fileSizeBytes, String checkpointPath)
      throws FileDoesNotExistException, SuspectedFileSizeException, BlockInfoException,
      TException {
=======
  public boolean addCheckpoint(long workerId, int fileId, long fileSizeBytes, String checkpointPath)
      throws FileDoesNotExistException, SuspectedFileSizeException, BlockInfoException, TException {
>>>>>>> 404462ed
    try {
      return mMasterInfo.addCheckpoint(workerId, fileId, fileSizeBytes, checkpointPath);
    } catch (FileNotFoundException e) {
      throw new FileDoesNotExistException(e.getMessage());
    }
  }

  @Override
  public ClientFileInfo getFileStatus(int fileId, String path) throws InvalidPathException,
  TException {
    if (fileId != -1) {
      return mMasterInfo.getClientFileInfo(fileId);

    }

    return mMasterInfo.getClientFileInfo(path);
  }

  @Override
  public List<ClientWorkerInfo> getWorkersInfo() throws TException {
    return mMasterInfo.getWorkersInfo();
  }

  @Override
  public List<ClientFileInfo> liststatus(String path) throws InvalidPathException,
  FileDoesNotExistException, TException {
    return mMasterInfo.getFilesInfo(path);
  }

  @Override
  public void user_completeFile(int fileId) throws FileDoesNotExistException, TException {
    mMasterInfo.completeFile(fileId);
  }

  @Override
  public int user_createDependency(List<String> parents, List<String> children,
      String commandPrefix, List<ByteBuffer> data, String comment, String framework,
      String frameworkVersion, int dependencyType, long childrenBlockSizeByte)
          throws InvalidPathException, FileDoesNotExistException, FileAlreadyExistException,
          BlockInfoException, TachyonException, TException {
    try {
      for (int k = 0; k < children.size(); k ++) {
        mMasterInfo.createFile(children.get(k), childrenBlockSizeByte);
      }
      return mMasterInfo.createDependency(parents, children, commandPrefix, data, comment,
          framework, frameworkVersion, DependencyType.getDependencyType(dependencyType));
    } catch (IOException e) {
      throw new FileDoesNotExistException(e.getMessage());
    }
  }

  @Override
  public int user_createFile(String path, String ufsPath, long blockSizeByte, boolean recursive)
      throws FileAlreadyExistException, InvalidPathException, BlockInfoException,
      SuspectedFileSizeException, TachyonException, TException {
    if (!ufsPath.isEmpty()) {
      UnderFileSystem underfs = UnderFileSystem.get(ufsPath);
      try {
        long ufsBlockSizeByte = underfs.getBlockSizeByte(ufsPath);
        long fileSizeByte = underfs.getFileSize(ufsPath);
        int fileId = mMasterInfo.createFile(path, ufsBlockSizeByte, recursive);
        if (fileId != -1 && mMasterInfo.addCheckpoint(-1, fileId, fileSizeByte, ufsPath)) {
          return fileId;
        }
      } catch (IOException e) {
        throw new TachyonException(e.getMessage());
      }
    }

    return mMasterInfo.createFile(path, blockSizeByte, recursive);
  }

  @Override
  public long user_createNewBlock(int fileId) throws FileDoesNotExistException, TException {
    return mMasterInfo.createNewBlock(fileId);
  }

  @Override
  public int user_createRawTable(String path, int columns, ByteBuffer metadata)
      throws FileAlreadyExistException, InvalidPathException, TableColumnException,
      TachyonException, TException {
    return mMasterInfo.createRawTable(path, columns,
        CommonUtils.generateNewByteBufferFromThriftRPCResults(metadata));
  }

  @Override
  public boolean user_delete(int fileId, String path, boolean recursive) throws TachyonException,
  TException {
    if (fileId != -1) {
      return mMasterInfo.delete(fileId, recursive);
    }
    return mMasterInfo.delete(path, recursive);
  }

  @Override
  public long user_getBlockId(int fileId, int index) throws FileDoesNotExistException, TException {
    return BlockInfo.computeBlockId(fileId, index);
  }

  @Override
  public ClientBlockInfo user_getClientBlockInfo(long blockId) throws FileDoesNotExistException,
  BlockInfoException, TException {
    ClientBlockInfo ret = null;
    try {
      ret = mMasterInfo.getClientBlockInfo(blockId);
    } catch (IOException e) {
      throw new FileDoesNotExistException(e.getMessage());
    }
    return ret;
  }

  @Override
  public ClientDependencyInfo user_getClientDependencyInfo(int dependencyId)
      throws DependencyDoesNotExistException, TException {
    return mMasterInfo.getClientDependencyInfo(dependencyId);
  }

  @Override
  public ClientRawTableInfo user_getClientRawTableInfo(int id, String path)
      throws TableDoesNotExistException, InvalidPathException, TException {
    if (id != -1) {
      return mMasterInfo.getClientRawTableInfo(id);
    }

    return mMasterInfo.getClientRawTableInfo(path);
  }

  @Override
  public List<ClientBlockInfo> user_getFileBlocks(int fileId, String path)
      throws FileDoesNotExistException, InvalidPathException, TException {
    List<ClientBlockInfo> ret = null;
    try {
      if (fileId != -1) {
        ret = mMasterInfo.getFileBlocks(fileId);
      } else {
        ret = mMasterInfo.getFileBlocks(path);
      }
    } catch (IOException e) {
      throw new FileDoesNotExistException(e.getMessage());
    }
    return ret;
  }

  @Override
  public int user_getRawTableId(String path) throws InvalidPathException, TException {
    return mMasterInfo.getRawTableId(path);
  }

  @Override
  public String user_getUfsAddress() throws TException {
    return CommonConf.get().UNDERFS_ADDRESS;
  }

  @Override
  public long user_getUserId() throws TException {
    return mMasterInfo.getNewUserId();
  }

  @Override
  public NetAddress user_getWorker(boolean random, String host) throws NoWorkerException,
  TException {
    NetAddress ret = null;
    try {
      ret = mMasterInfo.getWorker(random, host);
    } catch (UnknownHostException e) {
      throw new NoWorkerException(e.getMessage());
    }
    if (ret == null) {
      if (random) {
        throw new NoWorkerException("No worker in the system");
      } else {
        throw new NoWorkerException("No local worker on " + host);
      }
    }
    return ret;
  }

  @Override
  public boolean user_mkdirs(String path, boolean recursive) throws FileAlreadyExistException,
  InvalidPathException, TachyonException, TException {
    return mMasterInfo.mkdirs(path, recursive);
  }

  @Override
  public boolean user_rename(int fileId, String srcPath, String dstPath)
      throws FileAlreadyExistException, FileDoesNotExistException, InvalidPathException, TException {
    if (fileId != -1) {
      return mMasterInfo.rename(fileId, dstPath);
    }

    return mMasterInfo.rename(srcPath, dstPath);
  }

  @Override
  public void user_reportLostFile(int fileId) throws FileDoesNotExistException, TException {
    mMasterInfo.reportLostFile(fileId);
  }

  @Override
  public void user_requestFilesInDependency(int depId) throws DependencyDoesNotExistException,
  TException {
    mMasterInfo.requestFilesInDependency(depId);
  }

  @Override
  public void user_setPinned(int fileId, boolean pinned) throws FileDoesNotExistException,
  TException {
    mMasterInfo.setPinned(fileId, pinned);
  }

  @Override
  public void user_updateRawTableMetadata(int tableId, ByteBuffer metadata)
      throws TableDoesNotExistException, TachyonException, TException {
    mMasterInfo.updateRawTableMetadata(tableId,
        CommonUtils.generateNewByteBufferFromThriftRPCResults(metadata));
  }

  @Override
  public void worker_cacheBlock(long workerId, long workerUsedBytes, long blockId, long length)
      throws FileDoesNotExistException, SuspectedFileSizeException, BlockInfoException, TException {
    mMasterInfo.cacheBlock(workerId, workerUsedBytes, blockId, length);
  }

  @Override
  public Set<Integer> worker_getPinIdList() throws TException {
    List<Integer> ret = mMasterInfo.getPinIdList();
    return new HashSet<Integer>(ret);
  }

  @Override
  public List<Integer> worker_getPriorityDependencyList() throws TException {
    return mMasterInfo.getPriorityDependencyList();
  }

  @Override
  public Command worker_heartbeat(long workerId, long usedBytes, List<Long> removedBlockIds)
      throws BlockInfoException, TException {
    return mMasterInfo.workerHeartbeat(workerId, usedBytes, removedBlockIds);
  }

  @Override
  public long worker_register(NetAddress workerNetAddress, long totalBytes, long usedBytes,
      List<Long> currentBlockIds) throws BlockInfoException, TException {
    return mMasterInfo.registerWorker(workerNetAddress, totalBytes, usedBytes, currentBlockIds);
  }

  private MasterComponent x_checkAndGet(String clz) throws TachyonException {
    MasterComponent res = COMPONENTS.get(clz);
    if (res == null) {
      // TODO use reflection to create the method
    }

    // return SORTED_KV_STORES;
    return SEARCH_MASTER_STORES;
  }

  @Override
  public List<NetAddress> x_lookup(String clz, List<ByteBuffer> data) throws TachyonException,
  TException {
    try {
      return x_checkAndGet(clz).lookup(CommonUtils.cloneByteBufferList(data));
    } catch (ComponentException e) {
      throw new TachyonException(e.getMessage() + "\n" + e.getStackTrace());
    }
  }

  @Override
  public List<ByteBuffer> x_process(String clz, List<ByteBuffer> data) throws TachyonException,
  TException {
    try {
      return x_checkAndGet(clz).process(CommonUtils.cloneByteBufferList(data));
    } catch (ComponentException e) {
      throw new TachyonException(e.getMessage() + "\n" + e.getStackTrace());
    }
  }
}<|MERGE_RESOLUTION|>--- conflicted
+++ resolved
@@ -60,15 +60,10 @@
   }
 
   @Override
-<<<<<<< HEAD
   public boolean
   addCheckpoint(long workerId, int fileId, long fileSizeBytes, String checkpointPath)
       throws FileDoesNotExistException, SuspectedFileSizeException, BlockInfoException,
       TException {
-=======
-  public boolean addCheckpoint(long workerId, int fileId, long fileSizeBytes, String checkpointPath)
-      throws FileDoesNotExistException, SuspectedFileSizeException, BlockInfoException, TException {
->>>>>>> 404462ed
     try {
       return mMasterInfo.addCheckpoint(workerId, fileId, fileSizeBytes, checkpointPath);
     } catch (FileNotFoundException e) {
