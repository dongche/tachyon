/*
 * Licensed to the University of California, Berkeley under one or more contributor license
 * agreements. See the NOTICE file distributed with this work for additional information regarding
 * copyright ownership. The ASF licenses this file to You under the Apache License, Version 2.0 (the
 * "License"); you may not use this file except in compliance with the License. You may obtain a
 * copy of the License at
 *
 * http://www.apache.org/licenses/LICENSE-2.0
 *
 * Unless required by applicable law or agreed to in writing, software distributed under the License
 * is distributed on an "AS IS" BASIS, WITHOUT WARRANTIES OR CONDITIONS OF ANY KIND, either express
 * or implied. See the License for the specific language governing permissions and limitations under
 * the License.
 */

package tachyon.client.file;

import java.io.IOException;
import java.util.List;

import tachyon.TachyonURI;
import tachyon.annotation.PublicApi;
import tachyon.client.file.options.CreateOptions;
import tachyon.client.file.options.DeleteOptions;
import tachyon.client.file.options.FreeOptions;
import tachyon.client.file.options.GetInfoOptions;
import tachyon.client.file.options.ListStatusOptions;
import tachyon.client.file.options.LoadMetadataOptions;
import tachyon.client.file.options.MkdirOptions;
import tachyon.client.file.options.MountOptions;
import tachyon.client.file.options.OpenOptions;
import tachyon.client.file.options.RenameOptions;
import tachyon.client.file.options.SetStateOptions;
import tachyon.client.file.options.UnmountOptions;
<<<<<<< HEAD
import tachyon.client.file.options.WaitCompletedOptions;
=======
import tachyon.exception.FileAlreadyExistsException;
import tachyon.exception.FileDoesNotExistException;
import tachyon.exception.InvalidPathException;
>>>>>>> ab10b129
import tachyon.exception.TachyonException;
import tachyon.thrift.FileInfo;

/**
 * User facing interface for the Tachyon File System client APIs. File refers to any type of inode,
 * including folders. Clients should provide their own interface for reading/writing files.
 */
@PublicApi
interface TachyonFileSystemCore {

  /**
   * Creates a file.
   *
   * @param path the path of the file to create in Tachyon space
   * @param options method options
   * @return the file id that identifies the newly created file
   * @throws IOException if a non-Tachyon exception occurs
   * @throws FileAlreadyExistsException if there is already a file at the given path
   * @throws InvalidPathException if the path is invalid
   * @throws TachyonException if an unexpected tachyon exception is thrown
   */
<<<<<<< HEAD
  // (andrea) why doesn't this method return a file.TachyonFile instance instead?
  long create(TachyonURI path, CreateOptions options) throws IOException, TachyonException;
=======
  long create(TachyonURI path, CreateOptions options) throws IOException,
      FileAlreadyExistsException, InvalidPathException, TachyonException;
>>>>>>> ab10b129

  /**
   * Deletes a file or a directory.
   *
   * @param file the handler of the file to delete
   * @param options method options
   * @throws IOException if a non-Tachyon exception occurs
   * @throws FileDoesNotExistException if the given file does not exist
   * @throws TachyonException if an unexpected tachyon exception is thrown
   */
  void delete(TachyonFile file, DeleteOptions options) throws IOException,
      FileDoesNotExistException, TachyonException;

  /**
   * Removes the file from Tachyon, but not from UFS in case it exists there.
   *
   * @param file the handler for the file
   * @param options method options
   * @throws IOException if a non-Tachyon exception occurs
   * @throws FileDoesNotExistException if the given file does not exist
   * @throws TachyonException if an unexpected tachyon exception is thrown
   */
  void free(TachyonFile file, FreeOptions options) throws IOException, FileDoesNotExistException,
      TachyonException;

  /**
   * Gets the {@link FileInfo} object that represents the metadata of a Tachyon file.
   *
   * @param file the handler for the file.
   * @param options method options
   * @return the FileInfo of the file, null if the file does not exist.
   * @throws IOException if a non-Tachyon exception occurs
   * @throws TachyonException if an unexpected tachyon exception is thrown
   */
  FileInfo getInfo(TachyonFile file, GetInfoOptions options) throws IOException, TachyonException;

  /**
   * If the file is a directory, returns the {@link FileInfo} of all the direct entries in it.
   * Otherwise returns the {@link FileInfo} for the file.
   *
   * @param file the handler for the file
   * @param options method options
   * @return a list of FileInfos representing the files which are children of the given file
   * @throws IOException if a non-Tachyon exception occurs
   * @throws FileDoesNotExistException if the given file does not exist
   * @throws TachyonException if an unexpected tachyon exception is thrown
   */
  List<FileInfo> listStatus(TachyonFile file, ListStatusOptions options) throws IOException,
      FileDoesNotExistException, TachyonException;

  /**
   * Loads metadata about a file in UFS to Tachyon. No data will be transferred.
   *
   * @param path the path for which to load metadat from UFS
   * @param options method options
   * @return the file id of the resulting file in Tachyon
   * @throws IOException if a non-Tachyon exception occurs
   * @throws FileDoesNotExistException if the given file does not exist
   * @throws TachyonException if an unexpected tachyon exception is thrown
   */
  long loadMetadata(TachyonURI path, LoadMetadataOptions options)
      throws IOException, FileDoesNotExistException, TachyonException;

  /**
   * Creates a directory.
   *
   * @param path the handler for the file
   * @param options method options
   * @return true if the directory is created successfully or already existing, false otherwise
   * @throws IOException if a non-Tachyon exception occurs
   * @throws FileAlreadyExistsException if there is already a file at the given path
   * @throws InvalidPathException if the path is invalid
   * @throws TachyonException if an unexpected tachyon exception is thrown
   */
  boolean mkdir(TachyonURI path, MkdirOptions options) throws IOException,
      FileAlreadyExistsException, InvalidPathException, TachyonException;

  /**
   * Mounts a UFS subtree to the given Tachyon path. The Tachyon path is expected not to exist as
   * the method creates it. This method does not transfer any data or metadata from the UFS. It
   * simply establishes the connection between the given Tachyon path and UFS path.
   *
   * @param tachyonPath a Tachyon path
   * @param ufsPath a UFS path
   * @param options method options
   * @return true if the UFS subtree was mounted successfully, false otherwise
   * @throws IOException if a non-Tachyon exception occurs
   * @throws TachyonException if a Tachyon exception occurs
   */
  boolean mount(TachyonURI tachyonPath, TachyonURI ufsPath, MountOptions options)
      throws IOException, TachyonException;

  /**
   * Resolves a {@link TachyonURI} to a {@link TachyonFile} which is used as the file handler for
   * non-create operations.
   *
   * @param path the path of the file, this should be in Tachyon space
   * @param options method options
   * @return a TachyonFile which acts as a file handler for the path
   * @throws IOException if a non-Tachyon exception occurs
   * @throws InvalidPathException if the path is invalid
   * @throws TachyonException if an unexpected tachyon exception is thrown
   */
  TachyonFile open(TachyonURI path, OpenOptions options) throws IOException, InvalidPathException,
      TachyonException;

  /**
   * Renames an existing Tachyon file to another Tachyon path in Tachyon.
   *
   * @param src the file handler for the source file
   * @param dst the path of the destination file, this path should not exist
   * @param options method options
   * @return true if successful, false otherwise
   * @throws IOException if a non-Tachyon exception occurs
   * @throws FileDoesNotExistException if the given file does not exist
   * @throws TachyonException if an unexpected tachyon exception is thrown
   */
  boolean rename(TachyonFile src, TachyonURI dst, RenameOptions options) throws IOException,
      FileDoesNotExistException, TachyonException;

  /**
   * Sets the state of a file.
   *
   * @param file the file handler for the file to pin
   * @param options method options
   * @throws IOException if a non-Tachyon exception occurs
   * @throws FileDoesNotExistException if the given file does not exist
   * @throws TachyonException if an unexpected tachyon exception is thrown
   */
  void setState(TachyonFile file, SetStateOptions options) throws IOException,
      FileDoesNotExistException, TachyonException;

  /**
   * Unmounts a UFS subtree identified by the given Tachyon path. The Tachyon path match a
   * previously mounted path. The contents of the subtree rooted at this path are removed from
   * Tachyon but the corresponding UFS subtree is left untouched.
   *
   * @param tachyonPath a Tachyon path
   * @param options method options
   * @return true if the UFS subtree was unmounted successfully, false otherwise
   * @throws IOException if a non-Tachyon exception occurs
   * @throws TachyonException if a Tachyon exception occurs
   */
  boolean unmount(TachyonURI tachyonPath, UnmountOptions options) throws IOException,
      TachyonException;


  /**
   * Wait for a file to be marked as completed.
   *
   * The calling thread will block for <i>at most</i>
   * {@link WaitCompletedOptions#getTimeout()} time units (as specified via {@link
   * WaitCompletedOptions#getTunit()}) or until the TachyonFile is reported as complete by the
   * master. The method will return
   * the last known completion status of the file (hence, false only if the method
   * has timed out).  A negative value on the timeout parameter will make the thread block
   * forever; a zero value will make it check just once and return.
   *
   * Note that the file whose uri is specified, might not exist at the moment this method this
   * call. The method will deliberately block anyway for the specified amount of time, waiting
   * for the file to be created and eventually completed. Note also that the file might be moved
   * or deleted while it is waited upon. In such cases the method will throw the a
   * {@link TachyonException} with the appropriate {@link tachyon.exception.TachyonExceptionType}
   *
   * @param f the file whose completion status is to be waitd for.
   * @param options parameters for this waitCompleted call
   * @return true if the file is complete when this method returns and false
   * if the method timed out before the file was complete.
   *
   * @throws IOException in case there are problems contacting the Tachyonmaster
   * for the file status
   * @throws TachyonException if a Tachyon Exception occurs
   * @throws InterruptedException if the thread receives an interrupt while
   * waiting for file completion
   */
  boolean waitCompleted(TachyonURI uri, WaitCompletedOptions options)
    throws IOException, TachyonException, InterruptedException;
}<|MERGE_RESOLUTION|>--- conflicted
+++ resolved
@@ -32,13 +32,10 @@
 import tachyon.client.file.options.RenameOptions;
 import tachyon.client.file.options.SetStateOptions;
 import tachyon.client.file.options.UnmountOptions;
-<<<<<<< HEAD
 import tachyon.client.file.options.WaitCompletedOptions;
-=======
 import tachyon.exception.FileAlreadyExistsException;
 import tachyon.exception.FileDoesNotExistException;
 import tachyon.exception.InvalidPathException;
->>>>>>> ab10b129
 import tachyon.exception.TachyonException;
 import tachyon.thrift.FileInfo;
 
@@ -60,13 +57,9 @@
    * @throws InvalidPathException if the path is invalid
    * @throws TachyonException if an unexpected tachyon exception is thrown
    */
-<<<<<<< HEAD
   // (andrea) why doesn't this method return a file.TachyonFile instance instead?
-  long create(TachyonURI path, CreateOptions options) throws IOException, TachyonException;
-=======
   long create(TachyonURI path, CreateOptions options) throws IOException,
       FileAlreadyExistsException, InvalidPathException, TachyonException;
->>>>>>> ab10b129
 
   /**
    * Deletes a file or a directory.
